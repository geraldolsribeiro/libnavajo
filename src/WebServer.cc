//********************************************************
/**
 * @file  WebServer.cc
 *
 * @brief HTTP multithreaded Server
 *        rfc2616 compliant (HTTP1.1)
 *        rfc5280 X509 authentification
 *
 * @author T.Descombes (thierry.descombes@gmail.com)
 *
 * @version 1
 * @date 19/02/15
 */
//********************************************************


#include <sys/stat.h>

#include <pthread.h>
#include <ctype.h>
#include <signal.h>

#include <string.h>
#include <sys/types.h>
#include <errno.h>
#include <stdlib.h>
#include <sstream>
#include <iostream>
#include <algorithm>
#include <libnavajo/HttpRequest.hh>

#include "libnavajo/WebServer.hh"
#include "libnavajo/nvjSocket.h"
#include "libnavajo/nvjGzip.h"
#include "libnavajo/htonll.h"
#include "libnavajo/WebSocket.hh"

#include "MPFDParser/Parser.h"

#define DEFAULT_HTTP_SERVER_SOCKET_TIMEOUT 3
#define DEFAULT_HTTP_PORT 8080
#define LOGHIST_EXPIRATION_DELAY 600
#define BUFSIZE 32768
#define KEEPALIVE_MAX_NB_QUERY 25

const char WebServer::authStr[]="Authorization: Basic ";
const char WebServer::authBearerStr[]="Authorization: Bearer ";
const int WebServer::verify_depth=512;
char *WebServer::certpass=NULL;
std::string WebServer::webServerName;
pthread_mutex_t IpAddress::resolvIP_mutex = PTHREAD_MUTEX_INITIALIZER;
HttpSession::HttpSessionsContainerMap HttpSession::sessions;
pthread_mutex_t HttpSession::sessions_mutex=PTHREAD_MUTEX_INITIALIZER;
const std::string WebServer::base64_chars =
             "ABCDEFGHIJKLMNOPQRSTUVWXYZ"
             "abcdefghijklmnopqrstuvwxyz"
             "0123456789+/";
const std::string WebServer::webSocketMagicString="258EAFA5-E914-47DA-95CA-C5AB0DC85B11";

std::map<unsigned, const char*> HttpResponse::httpReturnCodes;
time_t HttpSession::lastExpirationSearchTime=0;
time_t HttpSession::sessionLifeTime=20*60;

#ifndef MSG_NOSIGNAL
  #define MSG_NOSIGNAL 0
#endif


/*********************************************************************/

WebServer::WebServer(): sslCtx(NULL), s_server_session_id_context(1),
                        tokDecodeCallback(NULL), authBearTokDecExpirationCb(NULL), authBearTokDecScopesCb(NULL),
                        authBearerEnabled(false),
                        httpdAuth(false), exiting(false), exitedThread(0),
                        nbServerSock(0), disableIpV4(false), disableIpV6(false),
                        socketTimeoutInSecond(DEFAULT_HTTP_SERVER_SOCKET_TIMEOUT), tcpPort(DEFAULT_HTTP_PORT),
                        threadsPoolSize(64), multipartMaxCollectedDataLength( 1*1024*1024 ),
                        sslEnabled(false), authPeerSsl(false)
{

  webServerName=std::string("Server: libNavajo/")+std::string(LIBNAVAJO_SOFTWARE_VERSION);
  multipartTempDirForFileUpload="/tmp";

  pthread_mutex_init(&clientsQueue_mutex, NULL);
  pthread_cond_init(&clientsQueue_cond, NULL);

  pthread_mutex_init(&peerDnHistory_mutex, NULL);
  pthread_mutex_init(&usersAuthHistory_mutex, NULL);
  pthread_mutex_init(&tokensAuthHistory_mutex, NULL);
}

/*********************************************************************/

void WebServer::updatePeerIpHistory(IpAddress& ip)
{
  time_t t = time ( NULL );
  std::map<IpAddress, time_t>::iterator i = peerIpHistory.find (ip);

  bool dispPeer = false;
  if (i != peerIpHistory.end())
  {
        dispPeer = t - i->second > LOGHIST_EXPIRATION_DELAY;
        i->second = t;
  }
  else
  {
        peerIpHistory[ip]=t;
         dispPeer = true;
  }

  if (dispPeer)
     NVJ_LOG->append(NVJ_DEBUG,std::string ("WebServer: Connection from IP: ") + ip.str());
}

/*********************************************************************/

void WebServer::updatePeerDnHistory(std::string dn)
{

  pthread_mutex_lock( &peerDnHistory_mutex );
  time_t t = time ( NULL );
  std::map<std::string,time_t>::iterator i = peerDnHistory.find (dn);

  bool dispPeer = false;
  if (i != peerDnHistory.end())
  {
    dispPeer = t - i->second > LOGHIST_EXPIRATION_DELAY;
    i->second = t;
  }
  else
  {
    peerDnHistory[dn]=t;
    dispPeer = true;
  }

  if (dispPeer)
    NVJ_LOG->append(NVJ_DEBUG,"WebServer: Authorized DN: "+dn);

  pthread_mutex_unlock( &peerDnHistory_mutex );
}

/*********************************************************************/
/**
* Http login authentification
* @param name: the login/password string in base64 format
* @param name: set to the decoded login name
* @return true if user is allowed
*/
bool WebServer::isUserAllowed(const std::string &pwdb64, std::string& login)
{

  pthread_mutex_lock( &usersAuthHistory_mutex );
  time_t t = time ( NULL );

  bool isNewUser = true;
  std::map<std::string,time_t>::iterator i = usersAuthHistory.find (pwdb64);

  if (i != usersAuthHistory.end())
  {
    isNewUser = t - i->second > LOGHIST_EXPIRATION_DELAY;
    i->second = t;
  }

  if (!isNewUser)
  {
    pthread_mutex_unlock( &usersAuthHistory_mutex );
    return true;
  }

  // It's a new user !
  bool authOK=false;
  std::string loginPwd=base64_decode(pwdb64.c_str());
  size_t loginPwdSep=loginPwd.find(':');
  if (loginPwdSep==std::string::npos)
  {
    pthread_mutex_unlock( &usersAuthHistory_mutex );
    return false;
  }

  login=loginPwd.substr(0,loginPwdSep);
  std::string pwd=loginPwd.substr(loginPwdSep+1);

  std::vector<std::string> httpAuthLoginPwd=authLoginPwdList;
  if (httpAuthLoginPwd.size())
  {
    std::string logPass=login+':'+pwd;
    for ( std::vector<std::string>::iterator it=httpAuthLoginPwd.begin(); it != httpAuthLoginPwd.end(); it++ )
      if ( logPass == *it )
        authOK=true;
  }

  if (authOK)
  {
    NVJ_LOG->append(NVJ_INFO,"WebServer: Authentification passed for user '"+login+"'");
    if (i == usersAuthHistory.end())
      usersAuthHistory[pwdb64]=t;
  }
  else
    NVJ_LOG->append(NVJ_DEBUG,"WebServer: Authentification failed for user '"+login+"'");

  pthread_mutex_unlock( &usersAuthHistory_mutex );
  return authOK;
}

/**
* Http Bearer token authentication
* @param tokb64: the token string in base64 format
* @param resourceUrl: the token string in base64 format
* @param respHeader: headers to add in HTTP response in case of failed authentication, on tail of WWW-Authenticate attribute
* @return true if token is allowed
*/
bool WebServer::isTokenAllowed(const std::string &tokb64,
                               const std::string &resourceUrl,
                               std::string &respHeader)
{
  std::string logAuth = "WebServer: Authentication passed for token '"+tokb64+"'";
  NvjLogSeverity logAuthLvl = NVJ_DEBUG;
  time_t t = time ( NULL );
  struct tm * timeinfo;
  bool isTokenExpired = true;
  bool authOK = false;
  time_t expiration = 0;

  timeinfo = localtime ( &t );
  t = mktime ( timeinfo );

  pthread_mutex_lock( &tokensAuthHistory_mutex );
  std::map<std::string,time_t>::iterator i = tokensAuthHistory.find (tokb64);

  if (i != tokensAuthHistory.end())
  {
    NVJ_LOG->append(NVJ_DEBUG, "WebServer: token already authenticated");

    /* get current timeinfo and compare to the one previously stored */
    isTokenExpired = t > i->second;

    if (isTokenExpired)
    {
      /* Remove token from the map to avoid infinite grow of it */
      tokensAuthHistory.erase(tokb64);
      NVJ_LOG->append(NVJ_DEBUG, "WebServer: removing outdated token from cache '"+tokb64+"'");
    }

    pthread_mutex_unlock( &tokensAuthHistory_mutex );
    return !isTokenExpired;
  }

  // It's a new token !

  std::string tokDecoded;

  // Use callback configured to decode token
  if (tokDecodeCallback(tokb64, tokDecodeSecret, tokDecoded))
  {
    logAuth = "WebServer: Authentication failed for token '"+tokb64+"'";
    respHeader = "realm=\"" + authBearerRealm;
    respHeader += "\",error=\"invalid_token\", error_description=\"invalid signature\"";
    goto end;
  }

  // retrieve expiration date
  expiration = authBearTokDecExpirationCb(tokDecoded);

  if (!expiration)
  {
    logAuth = "WebServer: Authentication failed, expiration date not found for token '"+tokb64+"'";
    respHeader = "realm=\"" + authBearerRealm;
    respHeader += "\",error=\"invalid_token\", error_description=\"no expiration in token\"";
    goto end;
  }

  if (expiration < t)
  {
    logAuth = "WebServer: Authentication failed, validity expired for token '"+tokb64+"'";
    respHeader = "realm=\"" + authBearerRealm;
    respHeader += "\",error=\"invalid_token\", error_description=\"token expired\"";
    goto end;
  }

  // check for extra attribute if any callback was set to that purpose
  if (authBearTokDecScopesCb)
  {
    std::string errDescr;

    if (authBearTokDecScopesCb(tokDecoded, resourceUrl, errDescr))
    {
      logAuth = "WebServer: Authentication failed, invalid scope for token '"+tokb64+"'";
      respHeader = "realm=\"" + authBearerRealm;
      respHeader += "\",error=\"insufficient_scope\",error_description=\"";
      respHeader += errDescr +"\"";
      goto end;
    }
  }

  // All checks passed successfully, store the token to speed up processing of next request
  // proposing same token
  authOK = true;
  logAuthLvl = NVJ_INFO;
  tokensAuthHistory[tokb64] = expiration;

end:
  pthread_mutex_unlock( &tokensAuthHistory_mutex );
  NVJ_LOG->append(logAuthLvl, logAuth);

  return authOK;
}

/***********************************************************************
* recvLine:  Receive an ascii line from a socket
* @param c - the socket connected to the client
* \return always NULL
***********************************************************************/

size_t WebServer::recvLine(int client, char *bufLine, size_t nsize)
{
  size_t bufLineLen=0;
  char c;
  int n;
  do
  {
    n = recv(client, &c, 1, 0);

    if (n > 0)
      bufLine[bufLineLen++] = c;
  }
  while ((bufLineLen + 1 < nsize ) && (c != '\n') && ( n > 0 ));
  bufLine[bufLineLen] = '\0';

  return bufLineLen;
}


/***********************************************************************
* accept_request:  Process a request
* @param c - the socket connected to the client
* \return true if the socket must to close
***********************************************************************/

bool WebServer::accept_request(ClientSockData* client, bool /*authSSL*/)
{
  char bufLine[BUFSIZE];
  HttpRequestMethod requestMethod;
  size_t requestContentLength=0;
  bool urlencodedForm=false;

  std::vector<uint8_t> payload;
  char mimeType[64]="\0";

  char *urlBuffer=NULL;
  char *multipartContent=NULL;
  size_t nbFileKeepAlive=KEEPALIVE_MAX_NB_QUERY;
  MPFD::Parser *multipartContentParser=NULL;
  char *requestParams=NULL;
  char *requestCookies=NULL;
  char *requestOrigin=NULL;
  char *webSocketClientKey=NULL;
  bool websocket=false;
  int webSocketVersion=-1;
  std::string username;
  int bufLineLen=0;

  unsigned i=0, j=0;

  bool authOK = authLoginPwdList.size() == 0;
  char httpVers[4]="";
  bool keepAlive=false;
  bool closing=false;
  bool isQueryStr=false;
  std::string authRespHeader;

  if (authBearerEnabled)
  {
    authOK = false;
    authRespHeader = "realm=\"Restricted area: please provide valid token\"";
  }

  do
  {
    // Initialisation /////////
    requestMethod=UNKNOWN_METHOD;
    requestContentLength=0;
    urlencodedForm=false;
    username="";
    keepAlive=false;
    closing=false;
    isQueryStr=false;

    if (urlBuffer != NULL) { free (urlBuffer); urlBuffer=NULL; };
    if (requestParams != NULL) { free (requestParams);  requestParams=NULL; };
    if (requestCookies != NULL) { free (requestCookies); requestCookies=NULL; };
    if (requestOrigin != NULL) { free (requestOrigin); requestOrigin=NULL; };
    if (webSocketClientKey != NULL) { free (webSocketClientKey); webSocketClientKey=NULL; };
    if (multipartContent != NULL) { free (multipartContent); multipartContent=NULL; };
    if (multipartContentParser != NULL) { delete multipartContentParser; multipartContentParser=NULL; };

    websocket=false;
    webSocketVersion=-1;

    //////////////////////////

    while (true)
    {
      bufLineLen=0;
      *bufLine='\0';

      if (sslEnabled)
      {
        int r=BIO_gets(client->bio, bufLine, BUFSIZE-1);

        switch(SSL_get_error(client->ssl,r))
        {
          case SSL_ERROR_NONE:
            if ( (r==0) || (r==-1) )
              continue;
            bufLineLen=r;
            break;
          case SSL_ERROR_ZERO_RETURN:
            NVJ_LOG->append(NVJ_DEBUG, "WebServer::accept_request - BIO_gets() failed with SSL_ERROR_ZERO_RETURN - 1");
            goto FREE_RETURN_TRUE;
        }
      }
      else
        bufLineLen=recvLine(client->socketId, bufLine, BUFSIZE-1);

      if (bufLineLen == 0 || exiting)
        goto FREE_RETURN_TRUE;

      if ( bufLineLen <= 2)
      {
        // only CRLF found (empty line) -> decoding is finished !
        if ((*bufLine=='\n') || (*bufLine=='\r' && *(bufLine+1)=='\n'))
          break;
      }
      else
      {
        if (bufLineLen == BUFSIZE-1) *(bufLine+bufLineLen)='\0';
        else *(bufLine+bufLineLen-2)='\0';
        j = 0; while (isspace((int)(bufLine[j])) && j < (unsigned)bufLineLen) j++;


        // decode login/passwd
        if ( strncmp(bufLine+j, authStr, sizeof authStr - 1 ) == 0)
        {
          j+=sizeof authStr - 1;

          std::string pwdb64="";
          while ( j < (unsigned)bufLineLen && *(bufLine + j) != 0x0d && *(bufLine + j) != 0x0a)
            pwdb64+=*(bufLine + j++);;
          if (!authOK)
            authOK=isUserAllowed(pwdb64, username);
          continue;
        }

        // decode HTTP headers
        if (strncasecmp(bufLine+j, "Connection: ", 12) == 0)
        {
          j+=12;
          if (strstr(bufLine+j,"pgrade") != NULL)
            websocket=true;
          else
          {
            if ( strstr (bufLine + j, "lose") != NULL )
              closing = false;
            else if (( strstr (bufLine + j, "eep-") != NULL ) && ( strstr (bufLine + j + 4, "live") != NULL ))
              keepAlive = true;
          }
          continue;
        }

        if (strncasecmp(bufLine+j, "Accept-Encoding: ",17) == 0)
        {
          j+=17;
          if (strstr(bufLine+j,"gzip") != NULL)
            client->compression=GZIP;
          continue;
        }

        if (strncasecmp(bufLine+j, "Content-Type: ", 14) == 0)
        {
          j+=14;
          char *start = bufLine + j , *end = NULL;
          size_t length = 0;
          if ( ( end = index( start, ';' ) ) != NULL )
            length = end - start;
          else
            length = strlen( start );
          if ( length >= 63 ) length = 63;
          strncpy( mimeType, start, length );
          mimeType[ length ] = '\0';

          if ( strncasecmp( mimeType, "application/x-www-form-urlencoded", 33 ) == 0 )
            urlencodedForm = true;
          else
            if ( strncasecmp( mimeType, "multipart/form-data", 19 ) == 0 )
            {
              multipartContent = ( char * ) malloc( ( strlen( bufLine + j ) + 1 ) * sizeof( char ) );
              strcpy( multipartContent, bufLine + j );
            }
          continue;
        }

        if (strncasecmp(bufLine+j, "Content-Length: ",16) == 0)
          { j+=16; requestContentLength = atoi(bufLine+j); continue; }

        if (strncasecmp(bufLine+j, "Cookie: ",8) == 0)
        {
          j+=8;
          requestCookies = (char*) malloc ( (strlen(bufLine+j)+1) * sizeof(char) );
          strcpy(requestCookies, bufLine+j);
          continue;
        }

        if (strncasecmp(bufLine+j, "Origin: ",8) == 0)
        {
          j+=8;
          requestOrigin = (char*) malloc ( (strlen(bufLine+j)+1) * sizeof(char) );
          strcpy(requestOrigin, bufLine+j);
          continue;
        }

        if (strncasecmp(bufLine+j, "Sec-WebSocket-Key: ", 19) == 0)
        {
          j+=19;
          webSocketClientKey = (char*) malloc ( (strlen(bufLine+j)+1) * sizeof(char) );
          strcpy(webSocketClientKey, bufLine+j);
          continue;
        }

        if (strncasecmp(bufLine+j, "Sec-WebSocket-Extensions: ", 26) == 0)
          { j+=26; if (strstr(bufLine+j, "permessage-deflate")  != NULL) client->compression=ZLIB; continue; }

        if (strncasecmp(bufLine+j, "Sec-WebSocket-Version: ", 23) == 0)
          { j+=23; webSocketVersion = atoi(bufLine+j); continue; }

        isQueryStr=false;
        if (strncmp(bufLine+j, "GET", 3) == 0)
        {  requestMethod=GET_METHOD; isQueryStr=true; j+=4; }
        else
          if (strncmp(bufLine+j, "POST", 4) == 0)
          {  requestMethod=POST_METHOD; isQueryStr=true; j+=5; }
          else
            if (strncmp(bufLine+j, "PUT", 3) == 0)
            {  requestMethod=PUT_METHOD; isQueryStr=true; j+=4; }
            else
            if (strncmp(bufLine+j, "DELETE", 6) == 0)
              {  requestMethod=DELETE_METHOD; isQueryStr=true; j+=7; }
              else
              if (strncmp(bufLine+j, "UPDATE", 6) == 0)
                {  requestMethod=UPDATE_METHOD; isQueryStr=true; j+=7; }
                else
                if (strncmp(bufLine+j, "PATCH", 5) == 0)
                  {  requestMethod=PATCH_METHOD; isQueryStr=true; j+=6; }
                else
                  if (strncmp(bufLine+j, "OPTIONS", 7) == 0)
                    { requestMethod=OPTIONS_METHOD; isQueryStr=true; j+=7; }

        if (isQueryStr)
        {
          while (isspace((int)(bufLine[j])) && j < (unsigned)bufLineLen) j++;

          // Decode URL
          urlBuffer = (char*)malloc ( (strlen(bufLine+j)+1) * sizeof(char) );
          i=0;
          while (!isspace((int)(bufLine[j])) && (i < BUFSIZE - 1) && (j < (unsigned)bufLineLen) && bufLine[j]!='?')
            if ( !i && ( bufLine[j] == '/' ) ) // remove first '/'
              j++;
            else
              urlBuffer[i++] = bufLine[j++];
          urlBuffer[i]='\0';

          // Decode GET Parameters
          if ( !urlencodedForm && (bufLine[j] == '?') )
          {
            i=0; j++;
            requestParams = (char*) malloc ( BUFSIZE * sizeof(char) );
            while (!isspace((int)(bufLine[j])) && (i < BUFSIZE - 1) && (j < (unsigned)bufLineLen))
              requestParams[i++] = bufLine[j++];
            requestParams[i]='\0';
          }

          while (isspace((int)(bufLine[j])) && j < (unsigned)bufLineLen) j++;
          if (strncmp(bufLine+j, "HTTP/", 5) == 0)
          {
            strncpy (httpVers, bufLine+j+5, 3);
            *(httpVers+3)='\0';
            j+=8;
            // HTTP/1.1 default behavior is to support keepAlive
            keepAlive = strncmp (httpVers,"1.1", 3) >= 0 ;
          }
        }

        //  authorization through bearer token, RFC 6750
        if ( strncmp(bufLine+j, authBearerStr, sizeof authBearerStr - 1 ) == 0)
        {
            j+=sizeof authStr;

            std::string tokb64="";
            while ( j < (unsigned)bufLineLen && *(bufLine + j) != 0x0d && *(bufLine + j) != 0x0a)
                tokb64+=*(bufLine + j++);
            if (authBearerEnabled)
                authOK=isTokenAllowed(tokb64, urlBuffer, authRespHeader);
            continue;
        }
      }
    }

    if (!authOK)
    {
      const char *abh = authRespHeader.empty()? NULL: authRespHeader.c_str();
      std::string msg = getHttpHeader( "401 Authorization Required", 0, false, abh);
      httpSend(client, (const void*) msg.c_str(), msg.length());
      goto FREE_RETURN_TRUE;
    }

    if ( requestMethod == UNKNOWN_METHOD )
    {
      std::string msg = getNotImplementedErrorMsg();
      httpSend(client, (const void*) msg.c_str(), msg.length());
      goto FREE_RETURN_TRUE;
    }

    // update URL to load the default index.html page
    if ( (*urlBuffer == '\0' || *(urlBuffer + strlen(urlBuffer) - 1) == '/' ) )
    {
      urlBuffer = (char*) realloc( urlBuffer, strlen(urlBuffer) + 10 + 1 );
      strcpy (urlBuffer + strlen(urlBuffer), "index.html");
    }

    // Interpret '%' character
    std::string urlString(urlBuffer);
    size_t start = 0, end = 0;

    while ((end = urlString.find_first_of('%', start)) != std::string::npos)
    {
      size_t len=urlString.length()-end-1;
      if ( urlString[end]=='%' && len>=1 )
      {
        if ( urlString[end+1]=='%' )
          urlString=urlString.erase(end+1,1);
        else
        {
          if (len>=2)
          {
            unsigned int specar;
            std::string hexChar=urlString.substr(end+1,2);
            std::stringstream ss; ss << std::hex << hexChar.c_str();
            ss >> specar;
            urlString[end] = (char)specar;
            urlString=urlString.erase(end+1,2);
          }
        }
      }
      start=end+1;
    }
    strcpy (urlBuffer, urlString.c_str());

    #ifdef DEBUG_TRACES
    char logBuffer[BUFSIZE];
    snprintf(logBuffer, BUFSIZE, "Request : url='%s'  reqType='%d'  param='%s'  requestCookies='%s'  (httpVers=%s keepAlive=%d zipSupport=%d closing=%d)\n", urlBuffer, requestMethod, requestParams, requestCookies, httpVers, keepAlive, client->compression, closing );
    NVJ_LOG->append(NVJ_DEBUG, logBuffer);
    #endif

    if (multipartContent != NULL)
    {
      try
      {
        // Initialize MPFDParser
        multipartContentParser = new MPFD::Parser();
        multipartContentParser->SetUploadedFilesStorage(MPFD::Parser::StoreUploadedFilesInFilesystem);
        multipartContentParser->SetTempDirForFileUpload( multipartTempDirForFileUpload );
        multipartContentParser->SetMaxCollectedDataLength( multipartMaxCollectedDataLength );
        multipartContentParser->SetContentType( multipartContent );
      }
<<<<<<< HEAD
      catch (MPFD::Exception e)
=======
      catch (const MPFD::Exception& e)
>>>>>>> 0ec8988a
      {
        NVJ_LOG->append(NVJ_DEBUG, "WebServer::accept_request -  MPFD::Exception: "+ e.GetError() );
        delete multipartContentParser;
        multipartContentParser = NULL;
      }
    }

    // Read request content
    if ( requestContentLength )
    {
      size_t datalen = 0;

      while ( datalen < requestContentLength )
      {
        char buffer[BUFSIZE];
        size_t requestedLength = ( requestContentLength-datalen > BUFSIZE) ? BUFSIZE : requestContentLength-datalen;

        if (sslEnabled)
        {
          int r=BIO_gets(client->bio, buffer, requestedLength+1); //BUFSIZE);

          switch(SSL_get_error(client->ssl,r))
          {
            case SSL_ERROR_NONE:
              if ( (r==0) || (r==-1) )
                continue;
              bufLineLen=r;
              break;
            case SSL_ERROR_ZERO_RETURN:
              NVJ_LOG->append(NVJ_DEBUG, "WebServer::accept_request - BIO_gets() failed with SSL_ERROR_ZERO_RETURN - 2");
              goto FREE_RETURN_TRUE;
          }
        }
        else
          bufLineLen=recvLine(client->socketId, buffer, requestedLength);

        if ( urlencodedForm )
        {
          if (requestParams == NULL)
            requestParams = (char*) malloc ( (bufLineLen+1) * sizeof(char) );
          else
            requestParams = (char*) realloc(requestParams, (datalen + bufLineLen + 1));

          if (requestParams == NULL)
          {
            NVJ_LOG->append( NVJ_DEBUG, "WebServer::accept_request -  memory allocation failed" );
            break;
          }
          memcpy(requestParams + datalen, buffer, bufLineLen);
          *(requestParams + datalen + bufLineLen)='\0';
        }
        else
        {
          if ( multipartContentParser != NULL && bufLineLen )
            try
            {
              multipartContentParser->AcceptSomeData( buffer, bufLineLen );
            }
            catch ( const MPFD::Exception& e )
            {
              NVJ_LOG->append( NVJ_DEBUG, "WebServer::accept_request -  MPFD::Exception: " + e.GetError() );
              break;
            }
          else
          {
            if (!payload.size())
            {
              try
              {
                payload.reserve(requestContentLength);
              }
              catch (std::bad_alloc &e)
              {
                NVJ_LOG->append( NVJ_DEBUG, "WebServer::accept_request -  payload.reserve() failed with exception: " + std::string(e.what()) );
                break;
              }
            }

            payload.resize( datalen+bufLineLen );
            memcpy(&payload[datalen], buffer, bufLineLen);
          }
        }

        datalen+=bufLineLen;
      };
    }

    /* *************************
    /  * processing WebSockets *
    /  *************************/

    if (websocket)
    {
      //search endpoint
      std::map<std::string,WebSocket*>::iterator it;

      it = webSocketEndPoints.find(urlBuffer);
      if (it != webSocketEndPoints.end()) // FOUND
      {
        WebSocket* webSocket=it->second;
        if(!webSocket->isUsingCompression())
          client->compression = NONE;

        std::string header = getHttpWebSocketHeader("101 Switching Protocols", webSocketClientKey, client->compression == ZLIB);

        if (! httpSend(client, (const void*) header.c_str(), header.length()) )
          goto FREE_RETURN_TRUE;

        HttpRequest* request=new HttpRequest(requestMethod, urlBuffer, requestParams, requestCookies, requestOrigin, username, client, mimeType, &payload, multipartContentParser);

        webSocket->newConnectionRequest(request);

        if (urlBuffer != NULL) free (urlBuffer);
        if (requestParams != NULL) free (requestParams);
        if (requestCookies != NULL) free (requestCookies);
        if (requestOrigin != NULL) free (requestOrigin);
        if (webSocketClientKey != NULL) free (webSocketClientKey);
        if (multipartContent != NULL) free (multipartContent);
        if (multipartContentParser != NULL) delete multipartContentParser;
        return false;
      }
      else
      {
        char bufLinestr[300]; snprintf(bufLinestr, 300, "Webserver: Websocket not found %s",  urlBuffer);
        NVJ_LOG->append(NVJ_WARNING,bufLinestr);

        std::string msg = getNotFoundErrorMsg();
        httpSend(client, (const void*) msg.c_str(), msg.length());

        goto FREE_RETURN_TRUE;
      }
    }

    /* ********************* */

    bool fileFound=false;
    unsigned char *webpage = NULL;
    size_t webpageLen = 0;
    unsigned char *gzipWebPage=NULL;
    int sizeZip=0;
    bool zippedFile=false;

    HttpRequest request(requestMethod, urlBuffer, requestParams, requestCookies, requestOrigin, username, client, mimeType, &payload, multipartContentParser);

    const char *mime=get_mime_type(urlBuffer);
    std::string mimeStr; if (mime != NULL) mimeStr=mime;
    HttpResponse response(mimeStr);

    std::vector<WebRepository *>::const_iterator repo=webRepositories.begin();
    for( ; repo!=webRepositories.end() && !fileFound && !zippedFile;)
    {
      if (*repo == NULL) continue;

      fileFound = (*repo)->getFile(&request, &response);
      if (fileFound && response.getForwardedUrl() != "")
      {
        urlBuffer = (char*) realloc( urlBuffer, (response.getForwardedUrl().size() + 1) * sizeof(char) );
        strcpy( urlBuffer, response.getForwardedUrl().c_str() );
        request.setUrl(urlBuffer);
        response.forwardTo("");
        repo=webRepositories.begin(); fileFound=false;
      }
      else
         repo++;
    }

    if (!fileFound)
    {
      char bufLinestr[300]; snprintf(bufLinestr, 300, "Webserver: page not found %s",  urlBuffer);
      NVJ_LOG->append(NVJ_DEBUG,bufLinestr);

      std::string msg = getNotFoundErrorMsg();
      httpSend(client, (const void*) msg.c_str(), msg.length());

      goto FREE_RETURN_TRUE;
    }
    else
    {
      repo--;
      response.getContent(&webpage, &webpageLen, &zippedFile);

      if ( webpage == NULL || !webpageLen)
      {
        std::string msg =  getHttpHeader( response.getHttpReturnCodeStr().c_str(), 0, false ); //getNoContentErrorMsg();
        httpSend(client, (const void*) msg.c_str(), msg.length());
	      if (webpage != NULL)
          (*repo)->freeFile(webpage);
        goto FREE_RETURN_TRUE;
      }

      if (zippedFile)
      {
        gzipWebPage = webpage;
        sizeZip = webpageLen;
      }
    }
    #ifdef DEBUG_TRACES
    char bufLinestr[300]; snprintf(bufLinestr, 300, "Webserver: page found %s",  urlBuffer);
    NVJ_LOG->append(NVJ_DEBUG,bufLinestr);
    #endif

    if ( (client->compression == NONE) && zippedFile )
    {
      // Need to uncompress
      try
      {
        if ((int)(webpageLen=nvj_gunzip( &webpage, gzipWebPage, sizeZip )) < 0)
        {
          NVJ_LOG->append(NVJ_ERROR, "Webserver: gunzip decompression failed !");
          std::string msg = getInternalServerErrorMsg();
          httpSend(client, (const void*) msg.c_str(), msg.length());
          (*repo)->freeFile(gzipWebPage);
          goto FREE_RETURN_TRUE;
        }
      }
      catch(...)
      {
          NVJ_LOG->append(NVJ_ERROR, "Webserver: nvj_gunzip raised an exception");
          std::string msg = getInternalServerErrorMsg();
          httpSend(client, (const void*) msg.c_str(), msg.length());
          (*repo)->freeFile(gzipWebPage);
          goto FREE_RETURN_TRUE;
      }
    }

    // Need to compress
    if ( !zippedFile && (client->compression == GZIP) && (webpageLen > 2048) )
    {
      const char *mimetype=response.getMimeType().c_str();
      if (mimetype != NULL && (strncmp(mimetype,"application",11) == 0 || strncmp(mimetype,"text",4) == 0))
      {
        try
        {
          if ((int)(sizeZip=nvj_gzip( &gzipWebPage, webpage, webpageLen )) < 0)
          {
            NVJ_LOG->append(NVJ_ERROR, "Webserver: gunzip compression failed !");
            std::string msg = getInternalServerErrorMsg();
            httpSend(client, (const void*) msg.c_str(), msg.length());
            (*repo)->freeFile(webpage);
            goto FREE_RETURN_TRUE;
          }
          else
            if ((size_t)sizeZip>webpageLen)
            {
              sizeZip=0;
              free (gzipWebPage);
            }
          }
          catch(...)
          {
              NVJ_LOG->append(NVJ_ERROR, "Webserver: nvj_gzip raised an exception");
              std::string msg = getInternalServerErrorMsg();
              httpSend(client, (const void*) msg.c_str(), msg.length());
              (*repo)->freeFile(webpage);
              goto FREE_RETURN_TRUE;
          }
      }
    }

    if (keepAlive && (--nbFileKeepAlive<=0)) closing=true;

    if (sizeZip>0 && (client->compression == GZIP))
    {
      std::string header = getHttpHeader(response.getHttpReturnCodeStr().c_str(), sizeZip, keepAlive, NULL, true, &response);
      if ( !httpSend(client, (const void*) header.c_str(), header.length())
        || !httpSend(client, (const void*) gzipWebPage, sizeZip) )
      {
        NVJ_LOG->append(NVJ_ERROR, std::string("Webserver: httpSend failed sending the zipped page: ") + urlBuffer + std::string("- err: ") + strerror(errno));
        closing=true;
      }
    }
    else
    {
      std::string header = getHttpHeader(response.getHttpReturnCodeStr().c_str(), webpageLen, keepAlive, NULL, false, &response);
      if ( !httpSend(client, (const void*) header.c_str(), header.length())
        || !httpSend(client, (const void*) webpage, webpageLen) )
      {
        NVJ_LOG->append(NVJ_ERROR, std::string("Webserver: httpSend failed sending the page: ") + urlBuffer + std::string("- err: ") + strerror(errno));
        closing=true;
      }
    }

    if (sizeZip>0 && !zippedFile) // cas compression = double desalloc
    {
      free (gzipWebPage);
      (*repo)->freeFile(webpage);
    }
    else
      if ((client->compression == NONE) && zippedFile) // cas décompression = double desalloc
      {
        free (webpage);
        (*repo)->freeFile(gzipWebPage);
      }
      else
        (*repo)->freeFile(webpage);
  }
  while (keepAlive && !closing && !exiting);

  /////////////////
  FREE_RETURN_TRUE:

  if (urlBuffer != NULL) free (urlBuffer);
  if (requestParams != NULL) free (requestParams);
  if (requestCookies != NULL) free (requestCookies);
  if (requestOrigin != NULL) free (requestOrigin);
  if (webSocketClientKey != NULL) free (webSocketClientKey);
  if (multipartContent != NULL) free (multipartContent);
  if (multipartContentParser != NULL) delete multipartContentParser;


  return true;
}

/***********************************************************************
* httpSend - send data from the socket
* @param client - the ClientSockData to use
* @param buf - the data
* @param len - the data length
* \return false if it's failed
***********************************************************************/

bool WebServer::httpSend(ClientSockData *client, const void *buf, size_t len)
{
//  pthread_mutex_lock( &client->client_mutex );

  if ( !client->socketId )
  {
    //pthread_mutex_unlock( &client->client_mutex );
    return false;
  }

  bool useSSL = client->bio != NULL;
  size_t totalSent=0;
  int sent=0;

  do
  {
    if ( useSSL )
      sent = BIO_write(client->bio, buf, len);
    else
      sent = sendCompat (client->socketId, buf, len, MSG_NOSIGNAL );

    if ( sent <= 0 )
    {
      if ( ( sent < 0 )
          || ( errno == EAGAIN || errno == EWOULDBLOCK || errno == EINTR )
          || ( useSSL && !BIO_should_retry(client->bio) ) )
      {
        // write failed
        //pthread_mutex_unlock (&client->client_mutex);
        return false;
      }
      else
      {
        usleep (50);
        continue;
      }
    }
    if (sent > 0) totalSent+=(size_t)sent;

  }
  while (sent >= 0 && totalSent != len);

  if ( useSSL )
    BIO_flush(client->bio);

//  pthread_mutex_unlock( &client->client_mutex );

  return totalSent == len;
}

/***********************************************************************
* fatalError:  Print out a system error and exit
* @param s - error message
***********************************************************************/

void WebServer::fatalError(const char *s)
{
  NVJ_LOG->append(NVJ_FATAL,std::string(s)+": "+std::string(strerror(errno)));
  ::exit(1);
}

/***********************************************************************
* get_mime_type: return valid mime_type using filename's extension
* @param name - filename
* \return mime_type or NULL is no found
***********************************************************************/

const char* WebServer::get_mime_type(const char *name)
{
  char *ext = strrchr(const_cast<char*>(name), '.');
  if (!ext) return NULL;

  char extLowerCase[6]; unsigned i=0;
  for (; i<5 && i<strlen(ext); i++)
    { extLowerCase[i]=ext[i]; if((extLowerCase[i]>='A')&&(extLowerCase[i]<='Z')) extLowerCase[i]+= 'a'-'A'; }
  extLowerCase[i]='\0';

  if (strcmp(extLowerCase, ".html") == 0 || strcmp(extLowerCase, ".htm") == 0) return "text/html";
  if (strcmp(extLowerCase, ".js") == 0) return "application/javascript";
  if (strcmp(extLowerCase, ".json") == 0) return "application/json";
  if (strcmp(extLowerCase, ".xml") == 0) return "application/xml";
  if (strcmp(extLowerCase, ".jpg") == 0 || strcmp(extLowerCase, ".jpeg") == 0) return "image/jpeg";
  if (strcmp(extLowerCase, ".gif") == 0) return "image/gif";
  if (strcmp(extLowerCase, ".png") == 0) return "image/png";
  if (strcmp(extLowerCase, ".css") == 0) return "text/css";
  if (strcmp(extLowerCase, ".txt") == 0) return "text/plain";
  if (strcmp(extLowerCase, ".svg") == 0 || strcmp(extLowerCase, ".svgz") == 0) return "image/svg+xml";
  if (strcmp(extLowerCase, ".cache") == 0) return "text/cache-manifest";
  if (strcmp(extLowerCase, ".au") == 0) return "audio/basic";
  if (strcmp(extLowerCase, ".wav") == 0) return "audio/wav";
  if (strcmp(extLowerCase, ".avi") == 0) return "video/x-msvideo";
  if (strcmp(extLowerCase, ".mpeg") == 0 || strcmp(extLowerCase, ".mpg") == 0) return "video/mpeg";
  if (strcmp(extLowerCase, ".mp3") == 0) return "audio/mpeg";
  if (strcmp(extLowerCase, ".csv") == 0) return "text/csv";
  if (strcmp(extLowerCase, ".mp4") == 0) return "application/mp4";
  if (strcmp(extLowerCase, ".bin") == 0) return "application/octet-stream";
  if (strcmp(extLowerCase, ".doc") == 0 || strcmp(extLowerCase, ".docx") == 0) return "application/msword";
  if (strcmp(extLowerCase, ".pdf") == 0) return "application/pdf";
  if (strcmp(extLowerCase, ".ps") == 0 || strcmp(extLowerCase, ".eps") == 0 || strcmp(extLowerCase, ".ai") == 0) return "application/postscript";
  if (strcmp(extLowerCase, ".tar") == 0) return "application/x-tar";
  if (strcmp(extLowerCase, ".h264") == 0) return "video/h264";
  if (strcmp(extLowerCase, ".dv") == 0) return "video/dv";
  if (strcmp(extLowerCase, ".qt") == 0 || strcmp(extLowerCase, ".mov") == 0) return "video/quicktime";

  return NULL;
}

/***********************************************************************
* getHttpHeader: generate HTTP header
* @param messageType - client socket descriptor
* @param len - HTTP message type
* @param keepAlive
* @param zipped - true is content will be compressed
* @param response - the HttpResponse
* \return result of send function (successfull: >=0, otherwise <0)
***********************************************************************/

std::string WebServer::getHttpHeader(const char *messageType,
                                     const size_t len,
                                     const bool keepAlive,
                                     const char *authBearerAdditionalHeaders,
                                     const bool zipped,
                                     HttpResponse* response)
{
  char timeBuf[200];
  time_t rawtime;
  struct tm timeinfo;

  std::string header="HTTP/1.1 "+std::string(messageType)+std::string("\r\n");
  time ( &rawtime );
  gmtime_r ( &rawtime, &timeinfo );
  strftime (timeBuf,200,"Date: %a, %d %b %Y %H:%M:%S GMT", &timeinfo);
  header+=std::string(timeBuf)+"\r\n";

  header+=webServerName+"\r\n";

  if (strncmp(messageType, "401", 3) == 0)
  {
    if (authBearerAdditionalHeaders)
    {
      header+=std::string("WWW-Authenticate: Bearer ");
      header+=authBearerAdditionalHeaders;
      header+="\r\n";
    }
    else
      header+=std::string("WWW-Authenticate: Basic realm=\"Restricted area: please enter Login/Password\"\r\n");
  }

  if (response != NULL)
  {
    if ( response->isCORS() )
    {
      header += "Access-Control-Allow-Origin: " + response->getCORSdomain() + "\r\n";
      if ( response->isCORSwithCredentials() ) {
        header += "Access-Control-Allow-Credentials: true\r\n";
      } else {
        header += "Access-Control-Allow-Credentials: false\r\n";
      }
    }

    header += response->getSpecificHeaders();

    std::vector<std::string>& cookies=response->getCookies();
    for (unsigned i=0; i < cookies.size(); i++)
      header+="Set-Cookie: " + cookies[i] + "\r\n";
  }

  header+="Accept-Ranges: bytes\r\n";

  if (keepAlive)
    header+="Connection: Keep-Alive\r\n";
  else
    header+="Connection: close\r\n";

  std::string mimetype="text/html";
  if (response != NULL)
    mimetype=response->getMimeType();
  header+="Content-Type: "+ mimetype  + "\r\n";

  if (zipped)
    header+="Content-Encoding: gzip\r\n";

  if (len)
  {
    std::stringstream lenSS; lenSS << len;
    header+="Content-Length: "+lenSS.str()+ "\r\n";
  }

  header+= "\r\n";

  return header;
}


/**********************************************************************
* getNoContentErrorMsg: send a 204 No Content Message
* \return the http message to send
***********************************************************************/

std::string WebServer::getNoContentErrorMsg()
{
  std::string header=getHttpHeader( "204 No Content", 0, false );

  return header;

}

/**********************************************************************
* sendBadRequestError: send a 400 Bad Request Message
* \return the http message to send
***********************************************************************/

std::string  WebServer::getBadRequestErrorMsg()
{
  std::string errorMessage="<HTML><HEAD>\n<TITLE>400 Bad Request</TITLE>\n</HEAD><body>\n<h1>Bad Request</h1>\n \
                <p>Your browser sent a request that this server could not understand.<br />\n</p>\n</body></HTML>\n";

  std::string header=getHttpHeader( "400 Bad Request", errorMessage.length(), false);

  return header+errorMessage;
}

/***********************************************************************
* sendNotFoundError: send a 404 not found error message
* \return the http message to send
***********************************************************************/

std::string WebServer::getNotFoundErrorMsg()
{
  std::string errorMessage="<HTML><HEAD><TITLE>Object not found!</TITLE><body><h1>Object not found!</h1>\n" \
                "<p>\n\n\nThe requested URL was not found on this server.\n\n\n\n    If you entered the URL manually please check your spelling and try again.\n\n\n</p>\n" \
                "<h2>Error 404</h2></body></HTML>\n";

  std::string header=getHttpHeader( "404 Not Found", errorMessage.length(), false );

  return header+errorMessage;

}

/***********************************************************************
* sendInternalServerError: send a 500 Internal Server Error
* \return the http message to send
***********************************************************************/

std::string WebServer::getInternalServerErrorMsg()
{
  std::string errorMessage="<HTML><HEAD><TITLE>Internal Server Error!</TITLE><body><h1>Internal Server Error!</h1>\n" \
                "<p>\n\n\nSomething happens.\n\n\n\n    If you entered the URL manually please check your spelling and try again.\n\n\n</p>\n" \
                "<h2>Error 500</h2></body></HTML>\n";
  std::string header=getHttpHeader( "500 Internal Server Error", errorMessage.length(), false );

  return header+errorMessage;
}


/***********************************************************************
* sendInternalServerError: send a 501 Method Not Implemented
* \return the http message to send
***********************************************************************/

std::string WebServer::getNotImplementedErrorMsg()
{
  std::string errorMessage="<HTML><HEAD><TITLE>Cannot process request!</TITLE><body><h1>Cannot process request!</h1>\n" \
                "<p>\n\n\n   The server does not support the action requested by the browser.\n\n\n\n" \
                "If you entered the URL manually please check your spelling and try again.\n\n\n</p>\n" \
                "<h2>Error 501</h2></body></HTML>\n";

  std::string header=getHttpHeader( "501 Method Not Implemented", errorMessage.length(), false );

  return header+errorMessage;
}


/***********************************************************************
* init: Initialize server listening socket
* \return Port server used
***********************************************************************/

u_short WebServer::init()
{
  // Build SSL context
  if (sslEnabled)
    initialize_ctx(sslCertFile.c_str(), sslCaFile.c_str(), sslCertPwd.c_str());

  struct addrinfo  hints;
  struct addrinfo *result, *rp;

  nbServerSock=0;
  memset(&hints, 0, sizeof(struct addrinfo));
  hints.ai_family = AF_UNSPEC;    /* Allow IPv4 or IPv6 */
  hints.ai_socktype = SOCK_STREAM; /* TCP socket */
  hints.ai_flags = AI_PASSIVE;    /* For wildcard IP address */
  hints.ai_protocol = IPPROTO_TCP;
  hints.ai_canonname = NULL;
  hints.ai_addr = NULL;
  hints.ai_next = NULL;

  char portStr[10];
  snprintf(portStr ,10, "%d", tcpPort);

  if (getaddrinfo(NULL, portStr, &hints, &result) != 0)
    fatalError("WebServer : getaddrinfo error ");

  for (rp = result; rp != NULL && nbServerSock < sizeof(server_sock)/sizeof(int) ; rp = rp->ai_next)
  {
    if ( (server_sock[ nbServerSock ] = socket( rp->ai_family, rp->ai_socktype, rp->ai_protocol)) == -1 ) continue;

    setSocketReuseAddr(server_sock [ nbServerSock ]);

    if (device.length())
    {
#ifndef LINUX
      NVJ_LOG->append(NVJ_WARNING, "WebServer: HttpdDevice parameter will be ignored on your system");
#else
      setSocketBindToDevice(server_sock [ nbServerSock ], device.c_str());
#endif
    }

    if ( rp->ai_family == PF_INET && disableIpV4) continue;

    if ( rp->ai_family == PF_INET6 )
    {
      if (disableIpV6) continue;
#if defined( IPV6_V6ONLY )

      //Disable IPv4 mapped addresses.
      setSocketIp6Only( server_sock [ nbServerSock ] );
#else
      NVJ_LOG->append(NVJ_WARNING, "WebServer: Cannot set IPV6_V6ONLY socket option.  Closing IPv6 socket.");
      close(  server_sock[ nbServerSock ] );
      continue;
#endif
    }
    if ( bind( server_sock[ nbServerSock ], rp->ai_addr, rp->ai_addrlen) == 0 )
      if ( listen(server_sock [ nbServerSock ], 128) >= 0 )
      {
        nbServerSock ++;                  /* Success */
        continue;
      }

    close( server_sock[ nbServerSock ] );
  }
  freeaddrinfo(result);           /* No longer needed */

  if (nbServerSock == 0)
    fatalError("WebServer : Init Failed ! (nbServerSock == 0)");

  return ( tcpPort );
}


/***********************************************************************
* exit: Stop http server
***********************************************************************/

void WebServer::exit()
{
  pthread_mutex_lock( &clientsQueue_mutex );
  exiting=true;

  for (std::map<std::string, WebSocket *>::iterator it=webSocketEndPoints.begin(); it!=webSocketEndPoints.end(); ++it)
    it->second->removeAllClients();

  while (nbServerSock>0)
  {
    shutdown ( server_sock[ --nbServerSock ], 2 ) ;
    close (server_sock[ nbServerSock ]);
  }
  pthread_mutex_unlock( &clientsQueue_mutex );
}

/***********************************************************************
* password_cb
************************************************************************/

int WebServer::password_cb(char *buf, int num, int /*rwflag*/, void */*userdata*/)
{
  if((size_t)num<strlen(certpass)+1)
    return(0);

  strcpy(buf,certpass);
  return(strlen(certpass));
}

/***********************************************************************
* verify_callback:
************************************************************************/

int WebServer::verify_callback(int preverify_ok, X509_STORE_CTX *ctx)
{
  char    buf[256];
  X509   *err_cert;
  int     err, depth;

  err_cert = X509_STORE_CTX_get_current_cert(ctx);
  err = X509_STORE_CTX_get_error(ctx);
  depth = X509_STORE_CTX_get_error_depth(ctx);

  X509_NAME_oneline(X509_get_subject_name(err_cert), buf, 256);

  /* Catch a too long certificate chain */
  if (depth > verify_depth)
  {
     preverify_ok = 0;
     err = X509_V_ERR_CERT_CHAIN_TOO_LONG;
     X509_STORE_CTX_set_error(ctx, err);
  }
  if (!preverify_ok)
  {
    char buftmp[300];
    snprintf(buftmp, 300, "X509_verify_cert error: num=%d:%s:depth=%d:%s", err,
              X509_verify_cert_error_string(err), depth, buf);
    NVJ_LOG->append(NVJ_DEBUG,buftmp);
  }

  /*
  * At this point, err contains the last verification error. We can use
  * it for something special
  */
  if (!preverify_ok && (err == X509_V_ERR_UNABLE_TO_GET_ISSUER_CERT))
  {
   X509_NAME_oneline(X509_get_issuer_name(err_cert), buf, 256);
   char buftmp[300]; snprintf(buftmp, 300, "X509_verify_cert error: issuer= %s", buf);
     NVJ_LOG->append(NVJ_DEBUG,buftmp);
  }

  return 1;
}


/***********************************************************************
* initialize_ctx:
************************************************************************/

void WebServer::initialize_ctx(const char *certfile, const char *cafile, const char *password)
{
  /* Global system initialization*/
  SSL_library_init();
  SSL_load_error_strings();

  /* Create our context*/
  sslCtx=SSL_CTX_new(SSLv23_method());

  /* Load our keys and certificates*/
  if(!(SSL_CTX_use_certificate_chain_file(sslCtx, certfile)))
  {
    NVJ_LOG->append(NVJ_FATAL,"OpenSSL error: Can't read certificate file");
    ::exit(1);
  }

  certpass=(char*)password;
  SSL_CTX_set_default_passwd_cb(sslCtx, WebServer::password_cb);
  if(!(SSL_CTX_use_PrivateKey_file(sslCtx, certfile, SSL_FILETYPE_PEM)))
  {
    NVJ_LOG->append(NVJ_FATAL,"OpenSSL error: Can't read key file");
    ::exit(1);
  }

  SSL_CTX_set_session_id_context(sslCtx, (const unsigned char*)&s_server_session_id_context, sizeof s_server_session_id_context);

  if ( authPeerSsl )
  {
      if(!(SSL_CTX_load_verify_locations(sslCtx, cafile,0)))
      {
        NVJ_LOG->append(NVJ_FATAL,"OpenSSL error: Can't read CA list");
        ::exit(1);
      }

      SSL_CTX_set_verify(sslCtx, SSL_VERIFY_PEER|SSL_VERIFY_CLIENT_ONCE,
                  verify_callback);

      SSL_CTX_set_verify_depth(sslCtx, verify_depth + 1);
  }
}

/**********************************************************************/

bool WebServer::isAuthorizedDN(const std::string str)
{
  bool res = false;
  for( std::vector<std::string>::const_iterator i=authDnList.begin(); i!=authDnList.end() && !res; i++)
    res = (*i == str);
  return res;
}

/**********************************************************************/

void WebServer::poolThreadProcessing()
{
  X509 *peer=NULL;
  bool authSSL=false;

  sigset_t set;
  sigemptyset(&set);
  sigaddset(&set, SIGPIPE);
  sigprocmask(SIG_BLOCK, &set, NULL);

  while( !exiting )
  {
    pthread_mutex_lock( &clientsQueue_mutex );

    while( clientsQueue.empty() && !exiting)
      pthread_cond_wait( &clientsQueue_cond, &clientsQueue_mutex );

    if (exiting)  { pthread_mutex_unlock( &clientsQueue_mutex ); break; }

    // clientsQueue is not empty
    ClientSockData* client = clientsQueue.front();
    clientsQueue.pop();

    if (sslEnabled)
    {
      BIO *bio = NULL;

      if ( (bio=BIO_new_socket(client->socketId, BIO_NOCLOSE)) == NULL )
      {
        NVJ_LOG->append(NVJ_DEBUG,"BIO_new_socket failed !");
        freeClientSockData(client);
        pthread_mutex_unlock( &clientsQueue_mutex );
        continue;
      }

      if ( (client->ssl=SSL_new(sslCtx)) == NULL )
      {
        NVJ_LOG->append(NVJ_DEBUG,"SSL_new failed !");
        freeClientSockData(client);
        pthread_mutex_unlock( &clientsQueue_mutex );
        continue;
      }

      SSL_set_bio(client->ssl, bio, bio);

      ERR_clear_error();

      //SIGSEGV
      if (SSL_accept(client->ssl) <= 0)
      {
        const char *sslmsg=ERR_reason_error_string(ERR_get_error());
        std::string msg="SSL accept error ";
        if (sslmsg != NULL) msg+=": "+std::string(sslmsg);
        NVJ_LOG->append(NVJ_DEBUG,msg);
        freeClientSockData(client);
        pthread_mutex_unlock( &clientsQueue_mutex );
        continue;
      }

      if ( authPeerSsl )
      {
        if ( (peer = SSL_get_peer_certificate(client->ssl)) != NULL )
        {
          if (SSL_get_verify_result(client->ssl) == X509_V_OK)
          {
            // The client sent a certificate which verified OK
            char *str = X509_NAME_oneline(X509_get_subject_name(peer), 0, 0);

            if ((authSSL=isAuthorizedDN(str)) == true)
            {
              authSSL=true;
              client->peerDN = new std::string(str);
              updatePeerDnHistory(*(client->peerDN));
            }

            free (str);
            X509_free(peer);
          }
        }
      }
      else
        authSSL=true;

      //----------------------------------------------------------------------------------------------------------------

      BIO *ssl_bio = NULL;

      client->bio=BIO_new(BIO_f_buffer());
      ssl_bio=BIO_new(BIO_f_ssl());
      BIO_set_ssl(ssl_bio,client->ssl,BIO_CLOSE);
      BIO_push(client->bio,ssl_bio);

      if (authPeerSsl && !authSSL)
      {
        std::string msg = getHttpHeader( "403 Forbidden Client Certificate Required", 0, false);
        httpSend(client, (const void*) msg.c_str(), msg.length());
        freeClientSockData(client);
        pthread_mutex_unlock( &clientsQueue_mutex );
        continue;
      }
    }

    pthread_mutex_unlock( &clientsQueue_mutex );

    if (accept_request(client, authSSL))
      freeClientSockData (client);
  }
  exitedThread++;
}


/***********************************************************************
* initPoolThreads:
************************************************************************/

void WebServer::initPoolThreads()
{
  pthread_t newthread;
  for (unsigned i=0; i<threadsPoolSize; i++)
  {
    create_thread( &newthread, WebServer::startPoolThread, static_cast<void *>(this) );
    usleep(500);
  }
  exitedThread=0;
}


/***********************************************************************
* startThread: Launch http server
* @param p - port server to use. If port is 0, port value will be modified
*                 dynamically.
* \return NULL
************************************************************************/

void* WebServer::startThread(void* t)
{
  static_cast<WebServer *>(t)->threadProcessing();
  pthread_exit(NULL);
  return NULL;
}


void WebServer::threadProcessing()
{
  int client_sock=0;

  exiting=false;
  exitedThread=0;

  struct sockaddr_storage clientAddress;
  socklen_t clientAddressLength = sizeof(clientAddress);

  sigset_t set;
  sigemptyset(&set);
  sigaddset(&set, SIGPIPE);
  sigprocmask(SIG_BLOCK, &set, NULL);

  ushort port=init();

  initPoolThreads();
  httpdAuth = authLoginPwdList.size() ;

  char buf[300]; snprintf(buf, 300, "WebServer : Listen on port %d", port);
  NVJ_LOG->append(NVJ_DEBUG,buf);

  struct pollfd *pfd;
  if ( (pfd = (pollfd *)malloc( nbServerSock * sizeof( struct pollfd ) )) == NULL )
      fatalError("WebServer : malloc error ");

  unsigned idx;
  int status;

  for ( idx = 0; idx < nbServerSock; idx++ )
  {
      pfd[ idx ].fd = server_sock[ idx ];
      pfd[ idx ].events  = POLLIN;
      pfd[ idx ].revents = 0;
  }

  for (;!exiting;)
  {
    do
    {
      status = poll( pfd, nbServerSock, 500 );
    }
    while ( ( status < 0 ) && ( errno == EINTR ) && !exiting );

    for ( idx = 0; idx < nbServerSock && !exiting; idx++ )
    {

      if ( !(pfd[idx].revents & POLLIN) )
              continue;

      client_sock = accept(pfd[idx].fd,
                       (struct sockaddr*)&clientAddress, &clientAddressLength);

      IpAddress webClientAddr;

      if ( clientAddress.ss_family == AF_INET )
      {
        webClientAddr.ipversion=4;
        webClientAddr.ip.v4=((struct sockaddr_in *)&clientAddress)->sin_addr.s_addr;
      }

      if ( clientAddress.ss_family == AF_INET6 )
      {
        webClientAddr.ipversion=6;
        webClientAddr.ip.v6=((struct sockaddr_in6 *)&clientAddress)->sin6_addr;
      }

      if (exiting) { close(pfd[idx].fd); break; };

      if ( hostsAllowed.size()
        && !isIpBelongToIpNetwork(webClientAddr, hostsAllowed ) )
        {
          shutdown (client_sock, SHUT_RDWR);
          close(client_sock);
          continue;
        }

      //

      updatePeerIpHistory(webClientAddr);
      if (client_sock == -1)
        NVJ_LOG->appendUniq(NVJ_ERROR, "WebServer : An error occurred when attempting to access the socket (accept == -1)");
      else
      {
        if (socketTimeoutInSecond)
          if (!setSocketSndRcvTimeout(client_sock, socketTimeoutInSecond, 0))
            NVJ_LOG->appendUniq(NVJ_ERROR, std::string("WebServer : setSocketSndRcvTimeout error - ") + strerror(errno) );
        if (!setSocketNoSigpipe(client_sock))
          NVJ_LOG->appendUniq(NVJ_ERROR, std::string("WebServer : setSocketNoSigpipe error - ") + strerror(errno) );

        ClientSockData* client=(ClientSockData*)malloc(sizeof(ClientSockData));
        client->socketId=client_sock;
        client->ip=webClientAddr;
        client->compression=NONE;
        client->ssl=NULL;
        client->bio=NULL;
        client->peerDN=NULL;
        //pthread_mutex_init ( &client->client_mutex, NULL );

        pthread_mutex_lock( &clientsQueue_mutex );
        clientsQueue.push(client);
        pthread_mutex_unlock( &clientsQueue_mutex );
        pthread_cond_signal (& clientsQueue_cond);
      }
    }
  }

  while (exitedThread != threadsPoolSize)
  {
    pthread_cond_broadcast (& clientsQueue_cond);
    usleep(500);
  }

  // Exiting...
  free (pfd);

  pthread_mutex_destroy(&clientsQueue_mutex);
}

/***********************************************************************/

void WebServer::closeSocket(ClientSockData* client)
{
  if (client->ssl != NULL)
  {
    int n=SSL_shutdown(client->ssl);
    if(!n)
    {
      shutdown(client->socketId, 1);
      SSL_shutdown(client->ssl);
    }
  }
  shutdown (client->socketId, SHUT_RDWR);
  close(client->socketId);
  client->socketId = 0;
}

/***********************************************************************
* base64_decode & base64_encode
  thanks to  René Nyffenegger rene.nyffenegger@adp-gmbh.ch for his
  public implementation of this algorithm
*
************************************************************************/

std::string WebServer::base64_decode(const std::string& encoded_string)
{

  int in_len = encoded_string.size();
  int i = 0;
  int j = 0;
  int in_ = 0;
  unsigned char char_array_4[4], char_array_3[3];
  std::string ret;

  while (in_len-- && ( encoded_string[in_] != '=') && is_base64(encoded_string[in_]))
  {
    char_array_4[i++] = encoded_string[in_]; in_++;
    if (i ==4) {
      for (i = 0; i <4; i++)
        char_array_4[i] = base64_chars.find(char_array_4[i]);

      char_array_3[0] = (char_array_4[0] << 2) + ((char_array_4[1] & 0x30) >> 4);
      char_array_3[1] = ((char_array_4[1] & 0xf) << 4) + ((char_array_4[2] & 0x3c) >> 2);
      char_array_3[2] = ((char_array_4[2] & 0x3) << 6) + char_array_4[3];

      for (i = 0; (i < 3); i++)
        ret += char_array_3[i];
      i = 0;
    }
  }

  if (i)
  {
    for (j = i; j <4; j++)
      char_array_4[j] = 0;

    for (j = 0; j <4; j++)
      char_array_4[j] = base64_chars.find(char_array_4[j]);

    char_array_3[0] = (char_array_4[0] << 2) + ((char_array_4[1] & 0x30) >> 4);
    char_array_3[1] = ((char_array_4[1] & 0xf) << 4) + ((char_array_4[2] & 0x3c) >> 2);
    char_array_3[2] = ((char_array_4[2] & 0x3) << 6) + char_array_4[3];

    for (j = 0; (j < i - 1); j++) ret += char_array_3[j];
  }

  return ret;
}

std::string WebServer::base64_encode(unsigned char const* bytes_to_encode, unsigned int in_len)
{
  std::string ret;
  int i = 0;
  int j = 0;
  unsigned char char_array_3[3];
  unsigned char char_array_4[4];

  while (in_len--) {
    char_array_3[i++] = *(bytes_to_encode++);
    if (i == 3) {
      char_array_4[0] = (char_array_3[0] & 0xfc) >> 2;
      char_array_4[1] = ((char_array_3[0] & 0x03) << 4) + ((char_array_3[1] & 0xf0) >> 4);
      char_array_4[2] = ((char_array_3[1] & 0x0f) << 2) + ((char_array_3[2] & 0xc0) >> 6);
      char_array_4[3] = char_array_3[2] & 0x3f;

      for(i = 0; (i <4) ; i++)
        ret += base64_chars[char_array_4[i]];
      i = 0;
    }
  }

  if (i)
  {
    for(j = i; j < 3; j++)
      char_array_3[j] = '\0';

    char_array_4[0] = (char_array_3[0] & 0xfc) >> 2;
    char_array_4[1] = ((char_array_3[0] & 0x03) << 4) + ((char_array_3[1] & 0xf0) >> 4);
    char_array_4[2] = ((char_array_3[1] & 0x0f) << 2) + ((char_array_3[2] & 0xc0) >> 6);
    char_array_4[3] = char_array_3[2] & 0x3f;

    for (j = 0; (j < i + 1); j++)
      ret += base64_chars[char_array_4[j]];

    while((i++ < 3))
      ret += '=';

  }
  return ret;
}

/***********************************************************************
* SHA1_encode: Generate the SHA1 encoding
* @param input - the string to encode
* \return the encoded string
************************************************************************/
std::string WebServer::SHA1_encode(const std::string& input)
{
  std::string hash;
  SHA_CTX context;
  SHA1_Init(&context);
  SHA1_Update(&context, &input[0], input.size());
  hash.resize(160/8);
  SHA1_Final((unsigned char*)&hash[0], &context);
  return hash;
}

/***********************************************************************
* generateWebSocketServerKey: Generate the websocket server key
* @param webSocketKey - the websocket client key.
* \return the websocket server key
************************************************************************/
std::string WebServer::generateWebSocketServerKey(std::string webSocketKey)
{
  std::string sha1Key=SHA1_encode(webSocketKey+webSocketMagicString);
  return base64_encode(reinterpret_cast<const unsigned char*>(sha1Key.c_str()), sha1Key.length());
}

/***********************************************************************
* getHttpWebSocketHeader: generate HTTP header
* @param messageType - client socket descriptor
* \return the header
***********************************************************************/

std::string WebServer::getHttpWebSocketHeader(const char *messageType, const char* webSocketClientKey, const bool webSocketDeflate)
{
  char timeBuf[200];
  time_t rawtime;
  struct tm timeinfo;

  std::string header="HTTP/1.1 "+std::string(messageType)+std::string("\r\n");
  header+="Upgrade: websocket\r\n";
  header+="Connection: Upgrade\r\n";

  time ( &rawtime );
  gmtime_r ( &rawtime, &timeinfo );
  strftime (timeBuf,200,"Date: %a, %d %b %Y %H:%M:%S GMT", &timeinfo);
  header+=std::string(timeBuf)+"\r\n";

  header+=webServerName+"\r\n";

  header+="Sec-WebSocket-Accept: "+generateWebSocketServerKey(webSocketClientKey)+"\r\n";

  if (webSocketDeflate)
    header+="Sec-WebSocket-Extensions: permessage-deflate\r\n"; //x-webkit-deflate-frame

  header+= "\r\n";

  return header;
}

/***********************************************************************/
<|MERGE_RESOLUTION|>--- conflicted
+++ resolved
@@ -671,11 +671,7 @@
         multipartContentParser->SetMaxCollectedDataLength( multipartMaxCollectedDataLength );
         multipartContentParser->SetContentType( multipartContent );
       }
-<<<<<<< HEAD
-      catch (MPFD::Exception e)
-=======
       catch (const MPFD::Exception& e)
->>>>>>> 0ec8988a
       {
         NVJ_LOG->append(NVJ_DEBUG, "WebServer::accept_request -  MPFD::Exception: "+ e.GetError() );
         delete multipartContentParser;
