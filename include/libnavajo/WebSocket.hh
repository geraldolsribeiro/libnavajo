--- conflicted
+++ resolved
@@ -66,13 +66,8 @@
     * @param request: the http request object
     * @param message: the message
     * @param fin: is the current message finished ?
-<<<<<<< HEAD
-    */
-    virtual void onTextMessage(WebSocketClient* client, const std::string &message, const bool fin)
-=======
     */ 
     virtual void onTextMessage(WebSocketClient* /*client*/, const std::string &/*message*/, const bool /*fin*/)
->>>>>>> 0ec8988a
     { };
 
     /**
@@ -81,13 +76,8 @@
     * @param message: the binary message
     * @param len: the message length
     * @param fin: is the current message finished ?
-<<<<<<< HEAD
-    */
-    virtual void onBinaryMessage(WebSocketClient* client, const unsigned char* message, size_t len, const bool fin)
-=======
     */ 
     virtual void onBinaryMessage(WebSocketClient* /*client*/, const unsigned char* /*message*/, size_t /*len*/, const bool /*fin*/)
->>>>>>> 0ec8988a
     { };
 
     /**
@@ -95,13 +85,8 @@
     * @param request: the http request object
     * @param message: the message
     * @param len: the message length
-<<<<<<< HEAD
-    */
-    virtual void onPongCtrlFrame(WebSocketClient* client, const unsigned char* message, size_t len)
-=======
     */     
     virtual void onPongCtrlFrame(WebSocketClient* /*client*/, const unsigned char* /*message*/, size_t /*len*/)
->>>>>>> 0ec8988a
     { /* should check application data received is the same than in the ping message */ };
 
     /**
@@ -110,26 +95,16 @@
     * @param message: the message
     * @param len: the message length
     * @return true to send an automatic pong reply message
-<<<<<<< HEAD
-    */
-    virtual bool onPingCtrlFrame(WebSocketClient* client, const unsigned char* message, size_t len)
-=======
     */     
     virtual bool onPingCtrlFrame(WebSocketClient* /*client*/, const unsigned char* /*message*/, size_t /*len*/)
->>>>>>> 0ec8988a
     { return true; };
 
     /**
     * Callback on client close notification
     * @param request: the http request object
     * @return true to send an automatic close reply message
-<<<<<<< HEAD
-    */
-    virtual bool onCloseCtrlFrame(WebSocketClient* client, const unsigned char* message, size_t len)
-=======
     */ 
     virtual bool onCloseCtrlFrame(WebSocketClient* /*client*/, const unsigned char* /*message*/, size_t /*len*/)
->>>>>>> 0ec8988a
     { return true; };
 
 
